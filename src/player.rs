--- conflicted
+++ resolved
@@ -71,12 +71,9 @@
 
     /// Advanced matching strategy
     matching_strategy: MatchingStrategy,
-<<<<<<< HEAD
-=======
 
     /// Cookie jar for preserving cookies between requests (Phase 1.1)
     cookie_jar: CookieJar,
->>>>>>> c02e8542
 }
 
 impl Player {
@@ -89,10 +86,7 @@
             strict_mode: false,
             latency_mode: LatencyMode::None,
             matching_strategy: MatchingStrategy::default(),
-<<<<<<< HEAD
-=======
             cookie_jar: CookieJar::new(),
->>>>>>> c02e8542
         }
     }
 
@@ -105,10 +99,7 @@
             strict_mode: true,
             latency_mode: LatencyMode::None,
             matching_strategy: MatchingStrategy::strict(),
-<<<<<<< HEAD
-=======
             cookie_jar: CookieJar::new(),
->>>>>>> c02e8542
         }
     }
 
@@ -224,10 +215,7 @@
             strict_mode: strict,
             latency_mode: LatencyMode::None,
             matching_strategy,
-<<<<<<< HEAD
-=======
             cookie_jar,
->>>>>>> c02e8542
         })
     }
 
