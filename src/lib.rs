//! # magneto-serge
//!
//! Multi-language HTTP/WebSocket proxy library for testing with record/replay capabilities.
//!
//! This library provides a MITM proxy that intercepts HTTP/HTTPS and WebSocket traffic,
//! records interactions into "cassettes", and can replay them deterministically.

// Allow clippy warnings from UniFFI generated code
#![allow(clippy::empty_line_after_doc_comments)]

<<<<<<< HEAD
pub mod api;
=======
// Core modules (always available)
>>>>>>> c02e8542
pub mod cassette;
pub mod cookies;
pub mod error;
pub mod filters;
pub mod matching;
pub mod player;
pub mod proxy;
pub mod recorder;
pub mod test_helpers;
pub mod tls;
pub mod websocket;

<<<<<<< HEAD
pub use api::{
    ApiConfig, ApiResponse, ApiServer, ProxyStatus, StartProxyRequest, StopProxyRequest,
};
=======
// Optional API module (requires 'api' feature)
#[cfg(feature = "api")]
pub mod api;

// Core exports (always available)
>>>>>>> c02e8542
pub use error::{MatgtoError, Result};
pub use filters::{FilterPresets, RecordingFilters};
pub use matching::{
    BodyMatchMode, CustomMatcher, MatchingStrategy, RequestSignature, UrlMatchMode,
};
pub use player::{LatencyMode, Player};
pub use proxy::{MagnetoProxy, ProxyMode};
pub use recorder::Recorder;
pub use tls::CertificateAuthority;
pub use websocket::{WebSocketInterceptor, WebSocketPlayer, WebSocketRecorder};

// Re-export cassette types
pub use cassette::{Cassette, HttpRequest, HttpResponse, Interaction, WebSocketMessage};

// Re-export cookie types
pub use cookies::{Cookie, CookieJar, SameSite};

// API exports (only when 'api' feature is enabled)
#[cfg(feature = "api")]
pub use api::{
    ApiConfig, ApiResponse, ApiServer, ProxyStatus, StartProxyRequest, StopProxyRequest,
};

// UniFFI factory function
/// Create a new MagnetoProxy instance (returns None on error)
///
/// This is a convenience function for language bindings
pub fn create_proxy(cassette_dir: String) -> Option<std::sync::Arc<MagnetoProxy>> {
    use proxy::MagnetoProxy;
    let path: &std::path::Path = cassette_dir.as_ref();
    MagnetoProxy::new_internal(path)
        .ok()
        .map(std::sync::Arc::new)
}

/// Get library version
pub fn version() -> String {
    env!("CARGO_PKG_VERSION").to_string()
}

// Include UniFFI scaffolding
uniffi::include_scaffolding!("magneto_serge");

#[cfg(test)]
mod tests {
    #[test]
    fn test_library_loads() {
        // Basic smoke test - verify version is set
        assert!(!crate::version().is_empty());
    }
}<|MERGE_RESOLUTION|>--- conflicted
+++ resolved
@@ -8,11 +8,7 @@
 // Allow clippy warnings from UniFFI generated code
 #![allow(clippy::empty_line_after_doc_comments)]
 
-<<<<<<< HEAD
-pub mod api;
-=======
 // Core modules (always available)
->>>>>>> c02e8542
 pub mod cassette;
 pub mod cookies;
 pub mod error;
@@ -25,17 +21,11 @@
 pub mod tls;
 pub mod websocket;
 
-<<<<<<< HEAD
-pub use api::{
-    ApiConfig, ApiResponse, ApiServer, ProxyStatus, StartProxyRequest, StopProxyRequest,
-};
-=======
 // Optional API module (requires 'api' feature)
 #[cfg(feature = "api")]
 pub mod api;
 
 // Core exports (always available)
->>>>>>> c02e8542
 pub use error::{MatgtoError, Result};
 pub use filters::{FilterPresets, RecordingFilters};
 pub use matching::{
